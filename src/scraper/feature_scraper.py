--- conflicted
+++ resolved
@@ -18,7 +18,6 @@
         url = f"{self.base_url}pl=1&ph=&ll=&lh=&fd=-1&fdr={start_date.month}%2F{start_date.day}%2F{start_date.year}+-+{end_date.month}%2F{end_date.day}%2F{end_date.year}&td=0&tdr=&fdlyl=&fdlyh=&daysago=&xp=1&vl=10&vh=&ocl=&och=&sic1=-1&sicl=100&sich=9999&grp=0&nfl=&nfh=&nil=&nih=&nol=&noh=&v2l=&v2h=&oc2l=&oc2h=&sortcol=0&cnt=1000&page=1"
         return fetch_and_parse(url)
 
-<<<<<<< HEAD
     def fetch_data_from_pages(self, num_weeks, train=False):
         start_days_ago = 0
         if train:
@@ -29,25 +28,12 @@
         # Prepare the date ranges
         for _ in range(num_weeks):
             start_date = end_date - datetime.timedelta(days=7)  # Each range is 1 month
-=======
-    def fetch_data_from_pages(self, num_months):
-        end_date = datetime.datetime.now() - datetime.timedelta(days=30)  # Start 1 month ago
-        date_ranges = []
-
-        # Prepare the date ranges
-        for _ in range(num_months):
-            start_date = end_date - datetime.timedelta(days=30)  # Each range is 1 month
->>>>>>> ca28efa7
             date_ranges.append((start_date, end_date))
             end_date = start_date  # Move back another month
 
         # Use multiprocessing to fetch and parse data in parallel
         with Pool(cpu_count()) as pool:
-<<<<<<< HEAD
             data_frames = list(tqdm(pool.imap(self.process_web_page, date_ranges), total=len(date_ranges), desc="- Scraping entries from openinsider.com for each week"))
-=======
-            data_frames = list(tqdm(pool.imap(self.process_web_page, date_ranges), total=len(date_ranges), desc="- Scraping entries from openinsider.com for each month"))
->>>>>>> ca28efa7
 
         # Filter out None values (pages where no valid table was found)
         data_frames = [df for df in data_frames if df is not None]
@@ -57,25 +43,17 @@
             print(f"- {len(self.data)} total entries extracted!")
         else:
             print("- No data could be extracted.")
-    
-<<<<<<< HEAD
+ 
     def clean_table(self, train, drop_threshold=0.05):
-=======
-    def clean_table(self, drop_threshold=0.05):
->>>>>>> ca28efa7
         columns_of_interest = ["Filing Date", "Trade Date", "Ticker", "Title", "Price", "Qty", "Owned", "ΔOwn", "Value"]
         self.data = self.data[columns_of_interest]
         self.data = process_dates(self.data)
         
         # Filter out entries where Filing Date is less than 20 business days in the past
-<<<<<<< HEAD
         if train:
             cutoff_date = pd.to_datetime('today') - pd.tseries.offsets.BDay(25)
         else:
             cutoff_date = pd.to_datetime('today')
-=======
-        cutoff_date = pd.to_datetime('today') - pd.tseries.offsets.BDay(25)
->>>>>>> ca28efa7
         self.data = self.data[self.data['Filing Date'] < cutoff_date]
         
         # Clean numeric columns
@@ -116,8 +94,6 @@
         
         # Clean the data by dropping columns with more than 5% missing values and then dropping rows with missing values
         self.data = clean_data(self.data, drop_threshold)
-<<<<<<< HEAD
-
 
     def add_financial_ratios(self, drop_threshold=0.05):
         # No parallelization => yfinance has rate-limit
@@ -142,29 +118,6 @@
         # Clean the data by dropping columns with more than 5% missing values and then dropping rows with missing values
         self.data = clean_data(self.data, drop_threshold)
 
-
-=======
-
-
-    def add_financial_ratios(self, drop_threshold=0.05):
-        rows = self.data.to_dict('records')
-        
-        # Apply financial ratios
-        with Pool(cpu_count()) as pool:
-            processed_rows = list(tqdm(pool.imap(process_ticker_financial_ratios, rows), total=len(rows), desc="- Scraping financial ratios"))
-        
-        self.data = pd.DataFrame(filter(None, processed_rows))
-        
-        # Add sector dummies and drop the Sector column
-        sector_dummies = pd.get_dummies(self.data['Sector'], prefix='Sector', dtype=int)
-        self.data = pd.concat([self.data, sector_dummies], axis=1)
-        self.data.drop(columns=['Sector'], inplace=True)
-        
-        # Clean the data by dropping columns with more than 5% missing values and then dropping rows with missing values
-        self.data = clean_data(self.data, drop_threshold)
-
-
->>>>>>> ca28efa7
     def add_insider_transactions(self, drop_threshold=0.05):
         rows = self.data.to_dict('records')
         
@@ -232,7 +185,6 @@
         else:
             print(f"- File '{file_path}' does not exist.")
         
-<<<<<<< HEAD
     def run(self, num_weeks, train):
         start_time = time.time()
         print("\n### START ### Feature Scraper")
@@ -252,22 +204,6 @@
         self.save_to_excel(f'interim/{stage}/4_features_TI_FR_IT.xlsx')
         if train:
             self.save_feature_distribution('analysis/feature_distribution.xlsx')
-=======
-    def run(self, num_months):
-        start_time = time.time()
-        print("\n### START ### Feature Scraper")
-        self.fetch_data_from_pages(num_months)
-        self.save_to_excel('interim/0_features_raw.xlsx')
-        self.clean_table(drop_threshold=0.05)
-        self.save_to_excel('interim/1_features_formatted.xlsx')
-        self.add_technical_indicators(drop_threshold=0.05)
-        self.save_to_excel('interim/2_features_TI.xlsx')
-        self.add_financial_ratios(drop_threshold=0.05)
-        self.save_to_excel('interim/3_features_TI_FR.xlsx')
-        self.add_insider_transactions(drop_threshold=0.05)
-        self.save_to_excel('interim/4_features_TI_FR_IT.xlsx')
-        self.save_feature_distribution('output/feature_distribution.xlsx')
->>>>>>> ca28efa7
         elapsed_time = timedelta(seconds=int(time.time() - start_time))
         print(f"### END ### Feature Scraper - time elapsed: {elapsed_time}")
         return self.data
